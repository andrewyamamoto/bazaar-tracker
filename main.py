#!/usr/bin/env python3
import bcrypt
import boto3
import hashlib
import httpx
import json
import models
import os
import re
import time
import uvicorn

from dotenv import load_dotenv
from nicegui import app, ui, context
from fastapi import Request
from starlette.middleware.sessions import SessionMiddleware
from tortoise import Tortoise
from tortoise.expressions import Q
from types import SimpleNamespace

if __name__ == "__main__":
    uvicorn.run("main:app", host="0.0.0.0", port=int(os.environ.get("PORT", 8080)))

load_dotenv()

DATABASE_HOST = os.getenv("DB_HOST")
DATABASE_PORT = os.getenv("DB_PORT", "5432")
DATABASE_NAME = os.getenv("DB_NAME")
DATABASE_USER = os.getenv('DB_USER')
DATABASE_PASSWORD = os.getenv('DB_PASSWORD')
BUCKET_UPLOAD_URL = os.getenv('BUCKET_UPLOAD_URL')
BUCKET_KEY = os.getenv('BUCKET_KEY')
BUCKET_SECRET = os.getenv('BUCKET_SECRET')
DEV_MODE = os.getenv('DEV_MODE', 'false').lower() == 'true'
SESSION_SECRET = os.getenv('SESSION_SECRET')

# per-user version counters for game data; increment whenever a run is added or deleted
game_data_version = {}

def mark_games_changed(user_id: int) -> None:
    """Increase the game data version for the specified user."""
    game_data_version[user_id] = game_data_version.get(user_id, 0) + 1


def categorize_game(game):
    """Return the placement category for a game."""
    if game.wins == 10 and game.finished == 10:
        return 'Perfect Game'
    if game.wins == 10:
        return '1st'
    if game.wins >= 7:
        return '2nd'
    if game.wins >= 4:
        return '3rd'
    return 'No Placement'


async def compute_placement_percentages(user_id: int, season: int):
    """Compute percentage placement statistics for a user's season."""
    categories = ["No Placement", "3rd", "2nd", "1st", "Perfect Game"]
    totals = {c: 0 for c in categories}
    games = await models.Game.filter(player_id=user_id, season=season)
    for g in games:
        cat = categorize_game(g)
        totals[cat] += 1
    total_games = sum(totals.values())
    percentages = [round((totals[c] / total_games) * 100, 2) if total_games else 0.0 for c in categories]
    return categories, percentages


async def delete_game_by_id(game_id: int) -> bool:
    """Delete a game for the current user by id.

    Returns ``True`` on success and ``False`` if the user is not
    authenticated or the game does not belong to them.
    """
    user = await get_current_user()
    if not user:
        ui.notify('Unauthorized', color='negative')
        return False
    # Use `player_id` to ensure we filter by the foreign key column
    game = await models.Game.get_or_none(id=game_id, player_id=user.id)
    if not game:
        ui.notify('Unauthorized', color='negative')
        return False
    await game.delete()
    return True


async def init_db():
    # db_url = f"postgres://{DATABASE_USER}:{DATABASE_PASSWORD}@db-postgresql-sfo2-10284-do-user-282100-0.m.db.ondigitalocean.com:25060/bazaar"
    db_url = f"postgres://{DATABASE_USER}:{DATABASE_PASSWORD}@{DATABASE_HOST}:{DATABASE_PORT}/{DATABASE_NAME}"
    await Tortoise.init(
        db_url=db_url,
        modules={"models": ["models"]}
    )
    await Tortoise.generate_schemas(safe=True)

async def close_db():
    if Tortoise._inited:
        await Tortoise.close_connections()

app.on_startup(init_db)
app.on_shutdown(close_db)
app.add_middleware(
    SessionMiddleware,
    secret_key=SESSION_SECRET,
    max_age=60 * 60 * 24 * 7,  # one week
    same_site="lax",
    https_only=not DEV_MODE,
)


async def generate_presigned_post(filename):
    session = boto3.session.Session()
    client = session.client('s3',
        region_name='nyc3',
        endpoint_url=BUCKET_UPLOAD_URL,
        aws_access_key_id=BUCKET_KEY,
        aws_secret_access_key=BUCKET_SECRET)

    return client.generate_presigned_post(
        Bucket='bazaar-files',
        Key=f'screenshots/{filename}',
        Fields={"acl": "public-read"},
        Conditions=[
            {"acl": "public-read"},
            ["starts-with", "$Content-Type", ""]
        ],
        ExpiresIn=3600
    )

async def create_user(username, password):
    existing = await models.Users.get_or_none(Q(username=username))
    if existing:
        return False, "User already exists."
    hashed = bcrypt.hashpw(password.encode(), bcrypt.gensalt()).decode()
    await models.Users.create(username=username, password=hashed)
    return True, "User created successfully."

async def get_current_user():
    session = getattr(context, 'session', None)
    if not session:
        return None
    user_id = session.get('user_id')
    if not user_id:
        return None
    user = await models.Users.get_or_none(id=user_id)
    return user

async def authenticate(username, password):
    user = await models.Users.get_or_none(Q(username=username))
    if user and bcrypt.checkpw(password.encode(), user.password.encode()):
        return user
    return None

@app.post('/api/login')
async def api_login(request: Request):
    data = await request.json()
    username = data.get('username')
    password = data.get('password')
    user = await authenticate(username, password)
    if user:
        request.session['user_id'] = user.id
        latest_game = await models.Game.filter(player_id=user.id).order_by('-season').first()
        latest_season = latest_game.season if latest_game else 3
        return {'success': True, 'redirect': f'/dashboard/{latest_season}'}
    return {'success': False, 'error': 'Invalid email or password.'}

@app.post('/api/signup')
async def api_signup(request: Request):
    data = await request.json()
    username = data.get('username')
    password = data.get('password')
    success, msg = await create_user(username, password)
    return {'success': success, 'message': msg}

@app.post('/api/logout')
async def api_logout(request: Request):
    request.session.clear()
    return {'success': True}

@ui.page('/')
def login_page(request: Request):
    context.session = request.session
    ui.page_title("Bazaar Tracker")
    ui.label('Login').classes('text-3xl font-bold mb-4')
    email = ui.input('Username').props('type=text').classes('w-full max-w-sm')
    password = ui.input('Password').props('type=password').classes('w-full max-w-sm')
    message = ui.label('').classes('text-red-500 mt-2')

    async def handle_login():
        if not email.value or not password.value:
            message.text = 'Username and password cannot be blank.'
            return
        payload = {"username": email.value, "password": password.value}
        result = await ui.run_javascript(
            f"return fetch('/api/login', {{method: 'POST', headers: {{'Content-Type': 'application/json'}}, body: JSON.stringify({json.dumps(payload)})}}).then(r => r.json())"
        )
        if result.get('success'):
            message.text = ''
            ui.navigate.to(result.get('redirect', '/dashboard/0'))
        else:
            message.text = 'Invalid email or password.'

    async def handle_signup():
        if not email.value or not password.value:
            message.text = 'Username and password cannot be blank.'
            return
        payload = {"username": email.value, "password": password.value}
        result = await ui.run_javascript(
            f"return fetch('/api/signup', {{method: 'POST', headers: {{'Content-Type': 'application/json'}}, body: JSON.stringify({json.dumps(payload)})}}).then(r => r.json())"
        )
        message.text = result.get('message', '')
        if result.get('success'):
            ui.notify('Account created! Please log in.', color='positive')

    with ui.row().classes('mt-4 gap-2'):
        ui.button('Login', on_click=handle_login).classes('bg-blue-600 text-white px-4 py-2 rounded')
        ui.button('Sign Up', on_click=handle_signup).classes('bg-green-600 text-white px-4 py-2 rounded')

@ui.page('/logout')
async def logout_page(request: Request):
    context.session = request.session
    context.session.clear()
    ui.navigate.to('/')

@ui.page('/dashboard/{season_id}')
async def index(request: Request, season_id: str = None):

    context.session = request.session
    
    ui.page_title("Bazaar Tracker")
    season_source = season_id or context.query.get('season', '0')
    
    try:
        default_season = int(season_source)
    except ValueError:
        default_season = 0

    class SeasonValue:
        def __init__(self, default):
            self._value = default

        @property
        def value(self):
            return self._value

        @value.setter
        def value(self, v):
            self._value = v

    season = SeasonValue(default_season)
    context.season = season.value

    user = await get_current_user()
    if DEV_MODE and not user:
        user, _ = await models.Users.get_or_create(id=1, defaults={'username': 'devuser', 'password': 'placeholder'})
        context.session['user_id'] = user.id
    if not user:
        ui.navigate.to('/')
        return
    ui.label(f'Logged in as: {user.username}').classes('text-sm text-gray-500 mb-2')
        
    ui.button('Log Out', on_click=lambda: ui.navigate.to('/logout')).classes('absolute top-4 right-4 bg-red-600 text-white px-4 py-2 rounded')
    state = SimpleNamespace(uploaded_url='')
    HERO_OPTIONS = ['Dooley', 'Mak', 'Pygmalien', 'Vanessa']

    current_page = 1
    page_size = 8
    game_rows = {}
    games_container = None
    stats_container = None
    pagination_row = None
    page_label = None
    prev_button = None
    next_button = None
    
    async def handle_upload(e):

        if not e or not getattr(e, 'content', None):
            ui.notify('No file uploaded (optional)', color='warning')
            return

        try:
            folder = 'screenshots'
            original_name = e.name or "upload"
            hash_digest = hashlib.sha256((original_name + str(time.time())).encode()).hexdigest()[:16]
            _, ext = os.path.splitext(original_name)
            name = f"{hash_digest}{ext.lower()}"
            key = f"{folder}/{name}"
            
            presigned = await generate_presigned_post(name)
            fields = presigned['fields']
            data = fields.copy()
            files = {'file': (name, e.content, e.type or 'application/octet-stream')}

            async with httpx.AsyncClient() as client:
                resp = await client.post(presigned['url'], data=data, files=files)

            if resp.status_code in (200, 204):
                CUSTOM_CDN_BASE_URL = "https://bazaar-files.misterdroo.com"

                state.uploaded_url = f"{CUSTOM_CDN_BASE_URL}/{fields['key']}"
                ui.notify('Upload successful!')
            else:
                ui.notify('Upload failed!', color='negative')

        except Exception as ex:
            print('Upload exception:', ex)
            ui.notify('Unexpected error during upload', color='negative')

    grid_style = (
        'display: grid; '
        'grid-template-columns: repeat(9, minmax(100px, 1fr)); '
        'gap: 0.5rem; align-items: center; width: 100%;'
    )

    async def add_row(game) -> None:
        username = game.player.username
        placement_color = (
            "text-white" if game.wins == 10 and game.finished == 10 else
            "text-yellow-400" if game.wins == 10 and game.finished > 10 else
            "text-gray-400" if game.wins >= 7 else
            "text-[#cd7f32]" if game.wins >= 4 else
            "text-gray-500"
        )
        hero_colors = {
            'Dooley': 'bg-[#397d83] text-white',
            'Mak': 'bg-[#2da337] text-white',
            'Pygmalien': 'bg-[#f56a1f] text-white',
            'Vanessa': 'bg-[#6312de] text-white',
        }
        hero_class = hero_colors.get(game.hero.lower().capitalize(), 'bg-gray-200 text-gray-900')

        with games_container:
            with ui.element('div').style(grid_style) as row:
                ui.label(username).classes('truncate text-center')
                ui.label(game.hero).classes(
                    f'truncate rounded-full px-3 py-1 {hero_class} text-sm font-semibold shadow text-center'
                )
                ui.label("Ranked" if game.ranked else "Non-Ranked").classes('truncate text-center')
                ui.label("Perfect Game" if game.wins == 10 and game.finished == 10 else f"{game.wins}/{game.finished}").classes(
                    f'truncate {placement_color} text-center')
                ui.link('View', target=game.media, new_tab=True).classes('text-blue-600 underline text-center') if game.media else ui.label('-').classes('truncate text-center text-gray-500')

                with ui.dialog().props('maximized') as dialog, ui.card().classes('w-full h-full'):
                    ui.image(game.upload).props('fit=none').classes('mb-4')
                    ui.button('Close', on_click=dialog.close).classes('mt-2')

                ui.link('View').on('click', lambda d=dialog: d.open()).classes('text-blue-600 underline text-center') if game.upload else ui.label('No Upload').classes('truncate text-gray-500 text-center')

                ui.label(game.notes or '').classes('truncate text-center')
                played_str = game.played.strftime('%Y-%m-%d %I:%M %p') if game.played else ''
                ui.label(played_str).classes('truncate text-center')
                ui.button(icon="delete", on_click=lambda g=game.id: delete_game(g)).props('color=negative flat')
            ui.separator().classes('col-span-9 my-1')
        game_rows[game.id] = row

    async def load_page(page_number=1):
        nonlocal current_page, page_label
        context.session = request.session
        context.season = season.value
        user_local = await get_current_user()
        if not user_local:
            ui.notify('Not logged in', color='negative')
            ui.navigate.to('/')
            return

        current_page = page_number
        current_season = context.season

        total_games = await models.Game.filter(player_id=user_local.id, season=current_season).count()
        total_pages = max((total_games + page_size - 1) // page_size, 1)
        if current_page > total_pages:
            current_page = total_pages

        games = await models.Game.filter(player_id=user_local.id, season=current_season)\
            .order_by('-played')\
            .offset((current_page - 1) * page_size)\
            .limit(page_size)\
            .prefetch_related('player')

        games_container.clear()
        game_rows.clear()

        if games:
            with games_container:
                with ui.element('div').style(grid_style).classes('font-bold'):
                    for header in ['Player', 'Hero', 'Mode', 'Win/Day', 'Media', 'Upload', 'Notes', 'Played', 'Actions']:
                        ui.label(header).classes('truncate text-center')
        for game in games:
            await add_row(game)

        pagination_row.clear()
        if games:
            with pagination_row:
                if current_page > 1:
                    ui.button('Previous', on_click=lambda: list_of_games.refresh(page_number=current_page - 1))
                page_label = ui.label(f'Page {current_page} of {total_pages}').classes('mt-2')
                if current_page < total_pages:
                    ui.button('Next', on_click=lambda: list_of_games.refresh(page_number=current_page + 1))

    async def delete_game(game_id: int) -> None:
        success = await delete_game_by_id(game_id)
        if not success:
            return
        row = game_rows.pop(game_id, None)
        if row:
            row.delete()
        await load_page(current_page)
        await stats_tables.refresh()
        nonlocal session_version
        mark_games_changed(user.id)
        session_version = game_data_version.get(user.id, 0)

    @ui.refreshable
    async def list_of_games(page_number=1, page_size=page_size) -> None:
        await load_page(page_number)


    async def create() -> None:
        """Create a game entry and refresh without flicker."""
        add_run_btn.props('disable')
        try:
            await models.Game.create(
                player=player.value,
                season=season.value or 0,
                ranked=ranked.value,
                hero=hero.value,
                wins=wins.value,
                finished=finished.value,
                media=media.value,
                upload=state.uploaded_url,
                notes=notes.value,
            )

            nonlocal session_version
            await load_page(current_page)
            await stats_tables.refresh()
            mark_games_changed(user.id)
            session_version = game_data_version.get(user.id, 0)

            ranked.value = False
            hero.value = None
            wins.value = 0
            finished.value = 0
            media.value = ''
            notes.value = ''
            state.uploaded_url = ''
            upload_component.reset()
            ui.notify('Run added!')
        finally:
            add_run_btn.props(remove='disable')

    
    with ui.column().classes('w-full'):
        ui.label('Bazaar Tracker').classes('text-3xl font-bold')
        ui.label(f'Current Season: {season.value}').classes('text-lg')

        async def get_heroes():
            heroes = await models.Game.filter(player_id=user.id, season=season.value).distinct().values_list("hero", flat=True)

            all_heroes = {h.lower().capitalize() for h in heroes}
            all_heroes.update(HERO_OPTIONS)
            return sorted(all_heroes)

        def categorize(game):
            return categorize_game(game)

        async def collect_stats(rank_value: bool):
            heroes = await get_heroes()
            stats = {h: {'No Placement': 0, '3rd': 0, '2nd': 0, '1st': 0, 'Perfect Game': 0} for h in heroes}
            games = await models.Game.filter(player_id=user.id, season=season.value, ranked=rank_value)
            for g in games:
                hero = g.hero.lower().capitalize()
                category = categorize(g)
                if hero not in stats:
                    stats[hero] = {'No Placement': 0, '3rd': 0, '2nd': 0, '1st': 0, 'Perfect Game': 0}
                stats[hero][category] += 1
            return heroes, stats

        @ui.refreshable
        async def stats_tables():

            stats_container.clear()
            has_data = await models.Game.filter(player_id=user.id, season=season.value).exists()
            if not has_data:
                return

            ranked_heroes, ranked_stats = await collect_stats(True)
            unranked_heroes, unranked_stats = await collect_stats(False)

            columns = [
                {"name": "hero", "label": "Hero", "field": "hero"},
                {"name": "No Placement", "label": "No Placement", "field": "No Placement"},
                {"name": "3rd", "label": "3rd", "field": "3rd"},
                {"name": "2nd", "label": "2nd", "field": "2nd"},
                {"name": "1st", "label": "1st", "field": "1st"},
                {"name": "Perfect Game", "label": "Perfect Game", "field": "Perfect Game"},
            ]

            ranked_rows = [
                {"hero": h,
                 "No Placement": ranked_stats[h]['No Placement'],
                 "3rd": ranked_stats[h]['3rd'],
                 "2nd": ranked_stats[h]['2nd'],
                 "1st": ranked_stats[h]['1st'],
                 "Perfect Game": ranked_stats[h]['Perfect Game']} for h in ranked_heroes
            ]

            unranked_rows = [
                {"hero": h,
                 "No Placement": unranked_stats[h]['No Placement'],
                 "3rd": unranked_stats[h]['3rd'],
                 "2nd": unranked_stats[h]['2nd'],
                 "1st": unranked_stats[h]['1st'],
                 "Perfect Game": unranked_stats[h]['Perfect Game']} for h in unranked_heroes
            ]

            categories = ["No Placement", "3rd", "2nd", "1st", "Perfect Game"]

            if ranked_rows:
                totals = {"hero": "Total"}
                for cat in categories:
                    totals[cat] = sum(r[cat] for r in ranked_rows)
                ranked_rows.append(totals)

            if unranked_rows:
                totals = {"hero": "Total"}
                for cat in categories:
                    totals[cat] = sum(r[cat] for r in unranked_rows)
                unranked_rows.append(totals)
            categories_p, percentages = await compute_placement_percentages(user.id, season.value)
            chart_options = {
<<<<<<< HEAD
                "tooltip": {"trigger": "item"},
                "legend": {"top": "5%", "left": "center"},
                "series": [
                    {
                        "name": "Placement",
                        "type": "pie",
                        "radius": ["40%", "70%"],
                        "avoidLabelOverlap": False,
                        "data": [
                            {"value": p, "name": c}
                            for c, p in zip(categories_p, percentages)
                        ],
                    }
                ],
=======
                "xAxis": {"type": "category", "data": categories_p},
                "yAxis": {"type": "value", "max": 100},
                "series": [{"type": "bar", "data": percentages}],
>>>>>>> 07bc4696
            }

            with stats_container:
                with ui.row().classes('w-full gap-4'):
                    with ui.column().classes('flex-1'):
                        ui.label('Ranked Game Stats').classes('text-lg')
                        ui.table(columns=columns, rows=ranked_rows).classes('w-full')
                    with ui.column().classes('flex-1'):
                        ui.label('Non-Ranked Game Stats').classes('text-lg')
                        ui.table(columns=columns, rows=unranked_rows).classes('w-full')
                with ui.row().classes('w-full mt-4'):
                    with ui.column().classes('w-1/3'):
                        ui.label('Placement Averages').classes('text-lg')
                        ui.echart(options=chart_options).classes('w-full h-64')
        
    with ui.row().classes('flex w-full gap-4'):

        with ui.column().classes('w-[400px] shrink-0'):
            with ui.row().classes('w-full gap-4'):
                
                class PlayerValue:
                    @property
                    def value(self):
                        return user
                    @value.setter
                    def value(self, v):
                        pass

                player = PlayerValue()
            
            
            with ui.row().classes('items-center gap-0'):
                ranked = ui.checkbox()
                ui.label('Ranked').bind_visibility_from(ranked, 'visible', lambda _: True)

            hero = ui.radio(HERO_OPTIONS, value=None).classes('w-full').props('inline')

            wins = ui.slider(min=0, max=10, step=1, value=0).classes('w-full')
            wins_label = ui.label(f"Wins: {wins.value}")
            wins_label.bind_text_from(wins, "value", lambda v: f"Wins: {v}")

            finished = ui.slider(min=0, max=20, step=1, value=wins.value).classes('w-full')

            finished_label = ui.label(f"Day Finished: {finished.value}")
            finished_label.bind_text_from(finished, "value", lambda v: f"Day Finished: {v}")

            def enforce_win_limit(e=None):
                if wins.value > finished.value:
                    wins.value = finished.value
                if finished.value < wins.value:
                    finished.value = wins.value

            def sync_finished_with_wins(e=None):
                if finished.value < wins.value:
                    finished.value = wins.value

            wins.on('change', sync_finished_with_wins)
            wins.on('change', enforce_win_limit)
            finished.on('change', enforce_win_limit)
            def is_valid_url(url: str) -> bool:
                pattern = re.compile(
                    r'^(https?://)'                  
                    r'([a-zA-Z0-9.-]+\.[a-zA-Z]{2,})'  
                    r'(:\d+)?'                       
                    r'(/.*)?$'                       
                )
                return bool(pattern.match(url.strip()))

            with ui.element('div').classes('border border-gray-800 rounded-lg p-2 w-full pt-0'):
                media = ui.input(label='Media URL').classes('w-full')

            def validate_media_url():
                url = media.value or ''
                if url and not is_valid_url(url):
                    media.props('error error-message="Invalid Media URL"')
                else:
                    media.props(remove='error error-message')

            media.on('change', validate_media_url)
            upload_component = ui.upload(label='Upload Screenshot or Video', on_upload=handle_upload).classes('w-full')
            MAX_NOTES_LENGTH = 75
            notes = ui.textarea(label=f'Notes (max {MAX_NOTES_LENGTH} chars)').classes('w-full rounded-lg border border-gray-800 p-2 pt-0')
            char_count_label = ui.label('0/75').classes('text-xs text-gray-500 mb-2')

            def update_char_count():
                value = notes.value or ''
                if len(value) > MAX_NOTES_LENGTH:
                    value = value[:MAX_NOTES_LENGTH]
                    notes.value = value
                char_count_label.text = f'{len(value)}/{MAX_NOTES_LENGTH}'

            ui.timer(0.25, update_char_count)
            add_run_btn = ui.button('Add Run', on_click=create).classes('w-full').props('color=primary')

        with ui.column().classes('flex-1'):
            games_container = ui.column().classes('w-full')
            pagination_row = ui.row().classes('w-full justify-end mt-4')
            stats_container = ui.column().classes('w-full')
            await list_of_games()
            await stats_tables()

    # automatically refresh the user's data when any run is created or deleted
    session_version = game_data_version.get(user.id, 0)

    def refresh_if_needed():
        nonlocal session_version
        current_version = game_data_version.get(user.id, 0)
        if session_version != current_version:
            session_version = current_version
            ui.run_async(load_page(current_page))
            ui.run_async(stats_tables.refresh())

    ui.timer(1.0, refresh_if_needed)


 
        

ui.run(dark="true")<|MERGE_RESOLUTION|>--- conflicted
+++ resolved
@@ -533,7 +533,6 @@
                 unranked_rows.append(totals)
             categories_p, percentages = await compute_placement_percentages(user.id, season.value)
             chart_options = {
-<<<<<<< HEAD
                 "tooltip": {"trigger": "item"},
                 "legend": {"top": "5%", "left": "center"},
                 "series": [
@@ -548,11 +547,7 @@
                         ],
                     }
                 ],
-=======
-                "xAxis": {"type": "category", "data": categories_p},
-                "yAxis": {"type": "value", "max": 100},
-                "series": [{"type": "bar", "data": percentages}],
->>>>>>> 07bc4696
+
             }
 
             with stats_container:
