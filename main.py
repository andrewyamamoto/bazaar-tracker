--- conflicted
+++ resolved
@@ -603,17 +603,12 @@
     context.session_version = game_data_version
 
     def refresh_if_needed():
-<<<<<<< HEAD
+
         # refresh only when new data is available
         if getattr(context, 'session_version', 0) != game_data_version:
             context.session_version = game_data_version
             list_of_games.refresh(session=request.session, season=season.value)
-=======
-        nonlocal session_version
-        if session_version != game_data_version:
-            session_version = game_data_version
-            list_of_games.refresh(session=current_session, season=season.value)
->>>>>>> c2fbab63
+
 
     ui.timer(1.0, refresh_if_needed)
 
