--- conflicted
+++ resolved
@@ -600,14 +600,11 @@
                 ranked_table.update()
                 unranked_table.rows = unranked_rows
                 unranked_table.update()
-<<<<<<< HEAD
                 placement_chart.options['series'][0]['data'] = [
                     {"value": p, "name": c}
                     for c, p in zip(categories_p, percentages)
                 ]
-=======
-                placement_chart.options = chart_options
->>>>>>> 47cefdfa
+
                 placement_chart.update()
         
     with ui.row().classes('flex w-full gap-4'):
