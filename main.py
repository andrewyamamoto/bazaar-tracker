#!/usr/bin/env python3
import bcrypt
import boto3
import hashlib
import httpx
import json
import models
import os
import re
import time
import uvicorn

from dotenv import load_dotenv
from nicegui import app, ui, context
from fastapi import Request
from starlette.middleware.sessions import SessionMiddleware
from tortoise import Tortoise
from tortoise.expressions import Q
from types import SimpleNamespace

if __name__ == "__main__":
    uvicorn.run("main:app", host="0.0.0.0", port=int(os.environ.get("PORT", 8080)))

load_dotenv()

DATABASE_HOST = os.getenv("DB_HOST")
DATABASE_PORT = os.getenv("DB_PORT", "5432")
DATABASE_NAME = os.getenv("DB_NAME")
DATABASE_USER = os.getenv('DB_USER')
DATABASE_PASSWORD = os.getenv('DB_PASSWORD')
BUCKET_UPLOAD_URL = os.getenv('BUCKET_UPLOAD_URL')
BUCKET_KEY = os.getenv('BUCKET_KEY')
BUCKET_SECRET = os.getenv('BUCKET_SECRET')
DEV_MODE = os.getenv('DEV_MODE', 'false').lower() == 'true'
SESSION_SECRET = os.getenv('SESSION_SECRET')

# per-user version counters for game data; increment whenever a run is added or deleted
game_data_version = {}

def mark_games_changed(user_id: int) -> None:
    """Increase the game data version for the specified user."""
    game_data_version[user_id] = game_data_version.get(user_id, 0) + 1


async def delete_game_by_id(game_id: int) -> bool:
    """Delete a game for the current user by id.

    Returns ``True`` on success and ``False`` if the user is not
    authenticated or the game does not belong to them.
    """
    user = await get_current_user()
    if not user:
        ui.notify('Unauthorized', color='negative')
        return False
    # Use `player_id` to ensure we filter by the foreign key column
    game = await models.Game.get_or_none(id=game_id, player_id=user.id)
    if not game:
        ui.notify('Unauthorized', color='negative')
        return False
    await game.delete()
    return True


async def init_db():
    # db_url = f"postgres://{DATABASE_USER}:{DATABASE_PASSWORD}@db-postgresql-sfo2-10284-do-user-282100-0.m.db.ondigitalocean.com:25060/bazaar"
    db_url = f"postgres://{DATABASE_USER}:{DATABASE_PASSWORD}@{DATABASE_HOST}:{DATABASE_PORT}/{DATABASE_NAME}"
    await Tortoise.init(
        db_url=db_url,
        modules={"models": ["models"]}
    )
    await Tortoise.generate_schemas(safe=True)

async def close_db():
    if Tortoise._inited:
        await Tortoise.close_connections()

app.on_startup(init_db)
app.on_shutdown(close_db)
app.add_middleware(
    SessionMiddleware,
    secret_key=SESSION_SECRET,
    max_age=60 * 60 * 24 * 7,  # one week
    same_site="lax",
    https_only=not DEV_MODE,
)


async def generate_presigned_post(filename):
    session = boto3.session.Session()
    client = session.client('s3',
        region_name='nyc3',
        endpoint_url=BUCKET_UPLOAD_URL,
        aws_access_key_id=BUCKET_KEY,
        aws_secret_access_key=BUCKET_SECRET)

    return client.generate_presigned_post(
        Bucket='bazaar-files',
        Key=f'screenshots/{filename}',
        Fields={"acl": "public-read"},
        Conditions=[
            {"acl": "public-read"},
            ["starts-with", "$Content-Type", ""]
        ],
        ExpiresIn=3600
    )

async def create_user(username, password):
    existing = await models.Users.get_or_none(Q(username=username))
    if existing:
        return False, "User already exists."
    hashed = bcrypt.hashpw(password.encode(), bcrypt.gensalt()).decode()
    await models.Users.create(username=username, password=hashed)
    return True, "User created successfully."

async def get_current_user():
    session = getattr(context, 'session', None)
    if not session:
        return None
    user_id = session.get('user_id')
    if not user_id:
        return None
    user = await models.Users.get_or_none(id=user_id)
    return user

async def authenticate(username, password):
    user = await models.Users.get_or_none(Q(username=username))
    if user and bcrypt.checkpw(password.encode(), user.password.encode()):
        return user
    return None

@app.post('/api/login')
async def api_login(request: Request):
    data = await request.json()
    username = data.get('username')
    password = data.get('password')
    user = await authenticate(username, password)
    if user:
        request.session['user_id'] = user.id
        latest_game = await models.Game.filter(player_id=user.id).order_by('-season').first()
        latest_season = latest_game.season if latest_game else 3
        return {'success': True, 'redirect': f'/dashboard/{latest_season}'}
    return {'success': False, 'error': 'Invalid email or password.'}

@app.post('/api/signup')
async def api_signup(request: Request):
    data = await request.json()
    username = data.get('username')
    password = data.get('password')
    success, msg = await create_user(username, password)
    return {'success': success, 'message': msg}

@app.post('/api/logout')
async def api_logout(request: Request):
    request.session.clear()
    return {'success': True}

@ui.page('/')
def login_page(request: Request):
    context.session = request.session
    ui.page_title("Bazaar Tracker")
    ui.label('Login').classes('text-3xl font-bold mb-4')
    email = ui.input('Username').props('type=text').classes('w-full max-w-sm')
    password = ui.input('Password').props('type=password').classes('w-full max-w-sm')
    message = ui.label('').classes('text-red-500 mt-2')

    async def handle_login():
        if not email.value or not password.value:
            message.text = 'Username and password cannot be blank.'
            return
        payload = {"username": email.value, "password": password.value}
        result = await ui.run_javascript(
            f"return fetch('/api/login', {{method: 'POST', headers: {{'Content-Type': 'application/json'}}, body: JSON.stringify({json.dumps(payload)})}}).then(r => r.json())"
        )
        if result.get('success'):
            message.text = ''
            ui.navigate.to(result.get('redirect', '/dashboard/0'))
        else:
            message.text = 'Invalid email or password.'

    async def handle_signup():
        if not email.value or not password.value:
            message.text = 'Username and password cannot be blank.'
            return
        payload = {"username": email.value, "password": password.value}
        result = await ui.run_javascript(
            f"return fetch('/api/signup', {{method: 'POST', headers: {{'Content-Type': 'application/json'}}, body: JSON.stringify({json.dumps(payload)})}}).then(r => r.json())"
        )
        message.text = result.get('message', '')
        if result.get('success'):
            ui.notify('Account created! Please log in.', color='positive')

    with ui.row().classes('mt-4 gap-2'):
        ui.button('Login', on_click=handle_login).classes('bg-blue-600 text-white px-4 py-2 rounded')
        ui.button('Sign Up', on_click=handle_signup).classes('bg-green-600 text-white px-4 py-2 rounded')

@ui.page('/logout')
async def logout_page(request: Request):
    context.session = request.session
    context.session.clear()
    ui.navigate.to('/')

        

@ui.page('/dashboard/{season_id}')
async def index(request: Request, season_id: str = None):

    context.session = request.session
    
    ui.page_title("Bazaar Tracker")
    season_source = season_id or context.query.get('season', '0')
    
    try:
        default_season = int(season_source)
    except ValueError:
        default_season = 0

    class SeasonValue:
        def __init__(self, default):
            self._value = default

        @property
        def value(self):
            return self._value

        @value.setter
        def value(self, v):
            self._value = v

    season = SeasonValue(default_season)
    context.season = season.value

    user = await get_current_user()
    if DEV_MODE and not user:
        user, _ = await models.Users.get_or_create(id=1, defaults={'username': 'devuser', 'password': 'placeholder'})
        context.session['user_id'] = user.id
    if not user:
        ui.navigate.to('/')
        return
    ui.label(f'Logged in as: {user.username}').classes('text-sm text-gray-500 mb-2')
        
    ui.button('Log Out', on_click=lambda: ui.navigate.to('/logout')).classes('absolute top-4 right-4 bg-red-600 text-white px-4 py-2 rounded')
    state = SimpleNamespace(uploaded_url='')

    current_page = 1
    page_size = 8
    game_rows = {}
    games_container = None
    pagination_row = None
    page_label = None
    prev_button = None
    next_button = None
    
    async def handle_upload(e):

        if not e or not getattr(e, 'content', None):
            ui.notify('No file uploaded (optional)', color='warning')
            return

        try:
            folder = 'screenshots'
            original_name = e.name or "upload"
            hash_digest = hashlib.sha256((original_name + str(time.time())).encode()).hexdigest()[:16]
            _, ext = os.path.splitext(original_name)
            name = f"{hash_digest}{ext.lower()}"
            key = f"{folder}/{name}"
            
            presigned = await generate_presigned_post(name)
            fields = presigned['fields']
            data = fields.copy()
            files = {'file': (name, e.content, e.type or 'application/octet-stream')}

            async with httpx.AsyncClient() as client:
                resp = await client.post(presigned['url'], data=data, files=files)

            if resp.status_code in (200, 204):
                CUSTOM_CDN_BASE_URL = "https://bazaar-files.misterdroo.com"

                state.uploaded_url = f"{CUSTOM_CDN_BASE_URL}/{fields['key']}"
                ui.notify('Upload successful!')
            else:
                ui.notify('Upload failed!', color='negative')

        except Exception as ex:
            print('Upload exception:', ex)
            ui.notify('Unexpected error during upload', color='negative')

    grid_style = (
        'display: grid; '
        'grid-template-columns: repeat(9, minmax(100px, 1fr)); '
        'gap: 0.5rem; align-items: center; width: 100%;'
    )

    async def add_row(game) -> None:
        username = game.player.username
        placement_color = (
            "text-white" if game.wins == 10 and game.finished == 10 else
            "text-yellow-400" if game.wins == 10 and game.finished > 10 else
            "text-gray-400" if game.wins >= 7 else
            "text-[#cd7f32]" if game.wins >= 4 else
            "text-gray-500"
        )
        hero_colors = {
            'Dooley': 'bg-[#397d83] text-white',
            'Mak': 'bg-[#2da337] text-white',
            'Pygmalien': 'bg-[#f56a1f] text-white',
            'Vanessa': 'bg-[#6312de] text-white',
        }
        hero_class = hero_colors.get(game.hero.lower().capitalize(), 'bg-gray-200 text-gray-900')

        with games_container:
            with ui.element('div').style(grid_style) as row:
                ui.label(username).classes('truncate text-center')
                ui.label(game.hero).classes(
                    f'truncate rounded-full px-3 py-1 {hero_class} text-sm font-semibold shadow text-center'
                )
                ui.label("Ranked" if game.ranked else "Non-Ranked").classes('truncate text-center')
                ui.label("Perfect Game" if game.wins == 10 and game.finished == 10 else f"{game.wins}/{game.finished}").classes(
                    f'truncate {placement_color} text-center')
                ui.link('View', target=game.media, new_tab=True).classes('text-blue-600 underline text-center') if game.media else ui.label('-').classes('truncate text-center text-gray-500')

                with ui.dialog().props('maximized') as dialog, ui.card().classes('w-full h-full'):
                    ui.image(game.upload).props('fit=none').classes('mb-4')
                    ui.button('Close', on_click=dialog.close).classes('mt-2')

                ui.link('View').on('click', lambda d=dialog: d.open()).classes('text-blue-600 underline text-center') if game.upload else ui.label('No Upload').classes('truncate text-gray-500 text-center')

                ui.label(game.notes or '').classes('truncate text-center')
                played_str = game.played.strftime('%Y-%m-%d %I:%M %p') if game.played else ''
                ui.label(played_str).classes('truncate text-center')
                ui.button(icon="delete", on_click=lambda g=game.id: delete_game(g)).props('color=negative flat')
            ui.separator().classes('col-span-9 my-1')
        game_rows[game.id] = row

    async def load_page(page_number=1):
        nonlocal current_page, page_label
        context.session = request.session
        context.season = season.value
        user_local = await get_current_user()
        if not user_local:
            ui.notify('Not logged in', color='negative')
            ui.navigate.to('/')
            return

        current_page = page_number
        current_season = context.season

        total_games = await models.Game.filter(player_id=user_local.id, season=current_season).count()
        total_pages = max((total_games + page_size - 1) // page_size, 1)
        if current_page > total_pages:
            current_page = total_pages

        games = await models.Game.filter(player_id=user_local.id, season=current_season)\
            .order_by('-played')\
            .offset((current_page - 1) * page_size)\
            .limit(page_size)\
            .prefetch_related('player')

        games_container.clear()
        game_rows.clear()

        if games:
            with games_container:
                with ui.element('div').style(grid_style).classes('font-bold'):
                    for header in ['Player', 'Hero', 'Mode', 'Win/Day', 'Media', 'Upload', 'Notes', 'Played', 'Actions']:
                        ui.label(header).classes('truncate text-center')
        for game in games:
            await add_row(game)

        pagination_row.clear()
        with pagination_row:
            if current_page > 1:
                ui.button('Previous', on_click=lambda: list_of_games.refresh(page_number=current_page - 1))
            page_label = ui.label(f'Page {current_page} of {total_pages}').classes('mt-2')
            if current_page < total_pages:
                ui.button('Next', on_click=lambda: list_of_games.refresh(page_number=current_page + 1))

    async def delete_game(game_id: int) -> None:
        success = await delete_game_by_id(game_id)
        if not success:
            return
        row = game_rows.pop(game_id, None)
        if row:
            row.delete()
        await load_page(current_page)
        nonlocal session_version
        mark_games_changed(user.id)
        session_version = game_data_version.get(user.id, 0)

    @ui.refreshable
    async def list_of_games(page_number=1, page_size=page_size) -> None:
        await load_page(page_number)


    async def create() -> None:
        """Create a game entry and refresh without flicker."""
        add_run_btn.props('disable')
        try:
            await models.Game.create(
                player=player.value,
                season=season.value or 0,
                ranked=ranked.value,
                hero=hero.value,
                wins=wins.value,
                finished=finished.value,
                media=media.value,
                upload=state.uploaded_url,
                notes=notes.value,
            )

            nonlocal session_version
            await load_page(current_page)
            mark_games_changed(user.id)
            session_version = game_data_version.get(user.id, 0)

            ranked.value = False
            hero.value = None
            wins.value = 0
            finished.value = 0
            media.value = ''
            notes.value = ''
            state.uploaded_url = ''
            upload_component.reset()
            ui.notify('Run added!')
        finally:
            add_run_btn.props(remove='disable')

    
    with ui.column().classes('w-full'):
        ui.label('Bazaar Tracker').classes('text-3xl font-bold')
        ui.label(f'Current Season: {season.value}').classes('text-lg')

        async def get_heroes():
<<<<<<< HEAD
            heroes = await models.Game.filter(player_id=user.id, season=season.value).distinct().values_list("hero", flat=True)
=======
            heroes = await models.Game.filter(player_id=user.id, season=season.value).values_list('hero', flat=True).distinct()
>>>>>>> a9757172
            return [h.lower().capitalize() for h in heroes]

        def categorize(game):
            if game.wins == 10 and game.finished == 10:
                return 'Perfect Game'
            if game.wins == 10:
                return '1st'
            if game.wins >= 7:
                return '2nd'
            if game.wins >= 4:
                return '3rd'
            return 'No Placement'

        async def collect_stats(rank_value: bool):
            heroes = await get_heroes()
            stats = {h: {'No Placement': 0, '3rd': 0, '2nd': 0, '1st': 0, 'Perfect Game': 0} for h in heroes}
            games = await models.Game.filter(player_id=user.id, season=season.value, ranked=rank_value)
            for g in games:
                hero = g.hero.lower().capitalize()
                category = categorize(g)
                if hero not in stats:
                    stats[hero] = {'No Placement': 0, '3rd': 0, '2nd': 0, '1st': 0, 'Perfect Game': 0}
                stats[hero][category] += 1
            return heroes, stats

        ranked_heroes, ranked_stats = await collect_stats(True)
        unranked_heroes, unranked_stats = await collect_stats(False)

        columns = [
            {"name": "hero", "label": "Hero", "field": "hero"},
            {"name": "No Placement", "label": "No Placement", "field": "No Placement"},
            {"name": "3rd", "label": "3rd", "field": "3rd"},
            {"name": "2nd", "label": "2nd", "field": "2nd"},
            {"name": "1st", "label": "1st", "field": "1st"},
            {"name": "Perfect Game", "label": "Perfect Game", "field": "Perfect Game"},
        ]

        ranked_rows = [
            {"hero": h,
             "No Placement": ranked_stats[h]['No Placement'],
             "3rd": ranked_stats[h]['3rd'],
             "2nd": ranked_stats[h]['2nd'],
             "1st": ranked_stats[h]['1st'],
             "Perfect Game": ranked_stats[h]['Perfect Game']} for h in ranked_heroes
        ]

        unranked_rows = [
            {"hero": h,
             "No Placement": unranked_stats[h]['No Placement'],
             "3rd": unranked_stats[h]['3rd'],
             "2nd": unranked_stats[h]['2nd'],
             "1st": unranked_stats[h]['1st'],
             "Perfect Game": unranked_stats[h]['Perfect Game']} for h in unranked_heroes
        ]

        with ui.row().classes('w-full gap-4'):
            with ui.column().classes('flex-1'):
                ui.label('Ranked Game Stats').classes('text-lg')
                ui.table(columns=columns, rows=ranked_rows).classes('w-full')
            with ui.column().classes('flex-1'):
                ui.label('Non-Ranked Game Stats').classes('text-lg')
                ui.table(columns=columns, rows=unranked_rows).classes('w-full')
        
    with ui.row().classes('flex w-full gap-4'):

        with ui.column().classes('w-[400px] shrink-0'):
            with ui.row().classes('w-full gap-4'):
                
                class PlayerValue:
                    @property
                    def value(self):
                        return user
                    @value.setter
                    def value(self, v):
                        pass

                player = PlayerValue()
            
            
            with ui.row().classes('items-center gap-0'):
                ranked = ui.checkbox()
                ui.label('Ranked').bind_visibility_from(ranked, 'visible', lambda _: True)

            hero_options = ['Dooley', 'Mak', 'Pygmalien', 'Vanessa']
            hero = ui.radio(hero_options, value=None).classes('w-full').props('inline')

            wins = ui.slider(min=0, max=10, step=1, value=0).classes('w-full')
            wins_label = ui.label(f"Wins: {wins.value}")
            wins_label.bind_text_from(wins, "value", lambda v: f"Wins: {v}")

            finished = ui.slider(min=0, max=20, step=1, value=wins.value).classes('w-full')

            finished_label = ui.label(f"Day Finished: {finished.value}")
            finished_label.bind_text_from(finished, "value", lambda v: f"Day Finished: {v}")

            def enforce_win_limit(e=None):
                if wins.value > finished.value:
                    wins.value = finished.value
                if finished.value < wins.value:
                    finished.value = wins.value

            def sync_finished_with_wins(e=None):
                if finished.value < wins.value:
                    finished.value = wins.value

            wins.on('change', sync_finished_with_wins)
            wins.on('change', enforce_win_limit)
            finished.on('change', enforce_win_limit)
            def is_valid_url(url: str) -> bool:
                pattern = re.compile(
                    r'^(https?://)'                  
                    r'([a-zA-Z0-9.-]+\.[a-zA-Z]{2,})'  
                    r'(:\d+)?'                       
                    r'(/.*)?$'                       
                )
                return bool(pattern.match(url.strip()))

            with ui.element('div').classes('border border-gray-800 rounded-lg p-2 w-full pt-0'):
                media = ui.input(label='Media URL').classes('w-full')

            def validate_media_url():
                url = media.value or ''
                if url and not is_valid_url(url):
                    media.props('error error-message="Invalid Media URL"')
                else:
                    media.props(remove='error error-message')

            media.on('change', validate_media_url)
            upload_component = ui.upload(label='Upload Screenshot or Video', on_upload=handle_upload).classes('w-full')
            MAX_NOTES_LENGTH = 75
            notes = ui.textarea(label=f'Notes (max {MAX_NOTES_LENGTH} chars)').classes('w-full rounded-lg border border-gray-800 p-2 pt-0')
            char_count_label = ui.label('0/75').classes('text-xs text-gray-500 mb-2')

            def update_char_count():
                value = notes.value or ''
                if len(value) > MAX_NOTES_LENGTH:
                    value = value[:MAX_NOTES_LENGTH]
                    notes.value = value
                char_count_label.text = f'{len(value)}/{MAX_NOTES_LENGTH}'

            ui.timer(0.25, update_char_count)
            add_run_btn = ui.button('Add Run', on_click=create).classes('w-full').props('color=primary')

        with ui.column().classes('flex-1'):
            games_container = ui.column().classes('w-full')
            pagination_row = ui.row().classes('justify-center mt-4')
            await list_of_games()

    # automatically refresh the user's data when any run is created or deleted
    session_version = game_data_version.get(user.id, 0)

    def refresh_if_needed():
        nonlocal session_version
        current_version = game_data_version.get(user.id, 0)
        if session_version != current_version:
            session_version = current_version
            ui.run_async(load_page(current_page))

    ui.timer(1.0, refresh_if_needed)


 
        

ui.run(dark="true")<|MERGE_RESOLUTION|>--- conflicted
+++ resolved
@@ -430,11 +430,8 @@
         ui.label(f'Current Season: {season.value}').classes('text-lg')
 
         async def get_heroes():
-<<<<<<< HEAD
             heroes = await models.Game.filter(player_id=user.id, season=season.value).distinct().values_list("hero", flat=True)
-=======
-            heroes = await models.Game.filter(player_id=user.id, season=season.value).values_list('hero', flat=True).distinct()
->>>>>>> a9757172
+
             return [h.lower().capitalize() for h in heroes]
 
         def categorize(game):
